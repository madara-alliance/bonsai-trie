<<<<<<< HEAD
use std::error::Error;

use crate::id::Id;
=======
use crate::{changes::ChangeKeyType, error::BonsaiStorageError, id::Id};
#[cfg(not(feature = "std"))]
use alloc::vec::Vec;
>>>>>>> 5b8b67ab

/// Key in the database of the different elements that can be stored in the database.
#[derive(Debug, Hash, PartialEq, Eq)]
pub enum DatabaseKey<'a> {
    Trie(&'a [u8]),
    Flat(&'a [u8]),
    TrieLog(&'a [u8]),
}

impl DatabaseKey<'_> {
    pub fn as_slice(&self) -> &[u8] {
        match self {
            DatabaseKey::Trie(slice) => slice,
            DatabaseKey::Flat(slice) => slice,
            DatabaseKey::TrieLog(slice) => slice,
        }
    }
}

pub trait DBError: Error + Send + Sync {}

/// Trait to be implemented on any type that can be used as a database.
pub trait BonsaiDatabase {
    type Batch: Default;
<<<<<<< HEAD
    type DatabaseError: Error + DBError;
=======
    #[cfg(feature = "std")]
    type DatabaseError: std::error::Error + Into<BonsaiStorageError>;
    #[cfg(not(feature = "std"))]
    type DatabaseError: Into<BonsaiStorageError>;
>>>>>>> 5b8b67ab

    /// Create a new empty batch of changes to be used in `insert`, `remove` and applied in database using `write_batch`.
    fn create_batch(&self) -> Self::Batch;

    /// Returns the value of the key if it exists
    fn get(&self, key: &DatabaseKey) -> Result<Option<Vec<u8>>, Self::DatabaseError>;

    #[allow(clippy::type_complexity)]
    /// Returns all values with keys that start with the given prefix
    fn get_by_prefix(
        &self,
        prefix: &DatabaseKey,
    ) -> Result<Vec<(Vec<u8>, Vec<u8>)>, Self::DatabaseError>;

    /// Returns true if the key exists
    fn contains(&self, key: &DatabaseKey) -> Result<bool, Self::DatabaseError>;

    /// Insert a new key-value pair, returns the old value if it existed.
    /// If a batch is provided, the change will be written in the batch instead of the database.
    fn insert(
        &mut self,
        key: &DatabaseKey,
        value: &[u8],
        batch: Option<&mut Self::Batch>,
    ) -> Result<Option<Vec<u8>>, Self::DatabaseError>;

    /// Remove a key-value pair, returns the old value if it existed.
    /// If a batch is provided, the change will be written in the batch instead of the database.
    fn remove(
        &mut self,
        key: &DatabaseKey,
        batch: Option<&mut Self::Batch>,
    ) -> Result<Option<Vec<u8>>, Self::DatabaseError>;

    /// Remove all keys that start with the given prefix
    fn remove_by_prefix(&mut self, prefix: &DatabaseKey) -> Result<(), Self::DatabaseError>;

    /// Write batch of changes directly in the database
    fn write_batch(&mut self, batch: Self::Batch) -> Result<(), Self::DatabaseError>;

    /// Functions available in tests to display the whole database key/values
    #[cfg(test)]
    fn dump_database(&self);
}

pub trait BonsaiPersistentDatabase<ID: Id> {
<<<<<<< HEAD
    type DatabaseError: Error + DBError;
    type Transaction: BonsaiDatabase<DatabaseError = Self::DatabaseError>;
=======
    #[cfg(feature = "std")]
    type DatabaseError: std::error::Error + Into<BonsaiStorageError>;
    #[cfg(not(feature = "std"))]
    type DatabaseError: Into<BonsaiStorageError>;
    type Transaction: BonsaiDatabase;
>>>>>>> 5b8b67ab
    /// Save a snapshot of the current database state
    /// This function returns a snapshot id that can be used to create a transaction
    fn snapshot(&mut self, id: ID);

    /// Create a transaction based on the given snapshot id
    fn transaction(&self, id: ID) -> Option<Self::Transaction>;

    /// Merge a transaction in the current persistent database
    fn merge(&mut self, transaction: Self::Transaction) -> Result<(), Self::DatabaseError>;
}<|MERGE_RESOLUTION|>--- conflicted
+++ resolved
@@ -1,12 +1,8 @@
-<<<<<<< HEAD
+#[cfg(feature = "std")]
 use std::error::Error;
-
 use crate::id::Id;
-=======
-use crate::{changes::ChangeKeyType, error::BonsaiStorageError, id::Id};
 #[cfg(not(feature = "std"))]
 use alloc::vec::Vec;
->>>>>>> 5b8b67ab
 
 /// Key in the database of the different elements that can be stored in the database.
 #[derive(Debug, Hash, PartialEq, Eq)]
@@ -26,19 +22,19 @@
     }
 }
 
+#[cfg(feature = "std")]
 pub trait DBError: Error + Send + Sync {}
+
+#[cfg(not(feature = "std"))]
+pub trait DBError: Send + Sync {}
 
 /// Trait to be implemented on any type that can be used as a database.
 pub trait BonsaiDatabase {
     type Batch: Default;
-<<<<<<< HEAD
+    #[cfg(feature = "std")]
     type DatabaseError: Error + DBError;
-=======
-    #[cfg(feature = "std")]
-    type DatabaseError: std::error::Error + Into<BonsaiStorageError>;
     #[cfg(not(feature = "std"))]
-    type DatabaseError: Into<BonsaiStorageError>;
->>>>>>> 5b8b67ab
+    type DatabaseError: DBError;
 
     /// Create a new empty batch of changes to be used in `insert`, `remove` and applied in database using `write_batch`.
     fn create_batch(&self) -> Self::Batch;
@@ -85,16 +81,11 @@
 }
 
 pub trait BonsaiPersistentDatabase<ID: Id> {
-<<<<<<< HEAD
+    type Transaction: BonsaiDatabase<DatabaseError = Self::DatabaseError>;
+    #[cfg(feature = "std")]
     type DatabaseError: Error + DBError;
-    type Transaction: BonsaiDatabase<DatabaseError = Self::DatabaseError>;
-=======
-    #[cfg(feature = "std")]
-    type DatabaseError: std::error::Error + Into<BonsaiStorageError>;
     #[cfg(not(feature = "std"))]
-    type DatabaseError: Into<BonsaiStorageError>;
-    type Transaction: BonsaiDatabase;
->>>>>>> 5b8b67ab
+    type DatabaseError: DBError;
     /// Save a snapshot of the current database state
     /// This function returns a snapshot id that can be used to create a transaction
     fn snapshot(&mut self, id: ID);
