--- conflicted
+++ resolved
@@ -90,21 +90,13 @@
 #[cfg(not(feature = "std"))]
 use alloc::{format, vec::Vec};
 use bitvec::{order::Msb0, slice::BitSlice};
-use bonsai_database::{BonsaiPersistentDatabase, KeyType};
+use bonsai_database::{BonsaiPersistentDatabase, DatabaseKey};
 use changes::ChangeBatch;
 use key_value_db::KeyValueDB;
-<<<<<<< HEAD
-use mp_felt::Felt252Wrapper;
-use mp_hashers::pedersen::PedersenHasher;
-
-use bonsai_database::DatabaseKey;
-use trie::merkle_tree::MerkleTree;
-=======
 use starknet_types_core::{
     felt::Felt,
     hash::{Pedersen, StarkHash},
 };
->>>>>>> 5b8b67ab
 
 mod changes;
 mod key_value_db;
@@ -171,11 +163,7 @@
 where
     DB: BonsaiDatabase,
     ChangeID: id::Id,
-<<<<<<< HEAD
-=======
-    BonsaiStorageError: core::convert::From<<DB as BonsaiDatabase>::DatabaseError>,
     H: StarkHash,
->>>>>>> 5b8b67ab
 {
     /// Create a new bonsai storage instance
     pub fn new(
@@ -204,41 +192,21 @@
     pub fn insert(
         &mut self,
         key: &BitSlice<u8, Msb0>,
-<<<<<<< HEAD
-        value: &Felt252Wrapper,
+        value: &Felt,
     ) -> Result<(), BonsaiStorageError<DB::DatabaseError>> {
-=======
-        value: &Felt,
-    ) -> Result<(), BonsaiStorageError> {
->>>>>>> 5b8b67ab
         self.trie.set(key, *value)?;
         Ok(())
     }
 
     /// Remove a key/value in the trie
     /// If the value doesn't exist it will do nothing
-<<<<<<< HEAD
-    pub fn remove(
-        &mut self,
-        key: &BitSlice<u8, Msb0>,
-    ) -> Result<(), BonsaiStorageError<DB::DatabaseError>> {
-        self.trie.set(key, Felt252Wrapper::ZERO)?;
-=======
-    pub fn remove(&mut self, key: &BitSlice<u8, Msb0>) -> Result<(), BonsaiStorageError> {
+    pub fn remove(&mut self, key: &BitSlice<u8, Msb0>) -> Result<(), BonsaiStorageError<DB::DatabaseError>> {
         self.trie.set(key, Felt::ZERO)?;
->>>>>>> 5b8b67ab
         Ok(())
     }
 
     /// Get a value in the trie.
-<<<<<<< HEAD
-    pub fn get(
-        &self,
-        key: &BitSlice<u8, Msb0>,
-    ) -> Result<Option<Felt252Wrapper>, BonsaiStorageError<DB::DatabaseError>> {
-=======
-    pub fn get(&self, key: &BitSlice<u8, Msb0>) -> Result<Option<Felt>, BonsaiStorageError> {
->>>>>>> 5b8b67ab
+    pub fn get(&self, key: &BitSlice<u8, Msb0>) -> Result<Option<Felt>, BonsaiStorageError<DB::DatabaseError>> {
         self.trie.get(key)
     }
 
@@ -380,11 +348,7 @@
 where
     DB: BonsaiDatabase + BonsaiPersistentDatabase<ChangeID>,
     ChangeID: id::Id,
-<<<<<<< HEAD
-=======
-    BonsaiStorageError: core::convert::From<<DB as BonsaiDatabase>::DatabaseError>,
     H: StarkHash,
->>>>>>> 5b8b67ab
 {
     /// Update trie and database using all changes since the last commit.
     pub fn commit(
@@ -406,17 +370,10 @@
         &self,
         change_id: ChangeID,
         config: BonsaiStorageConfig,
-<<<<<<< HEAD
     ) -> Result<
-        Option<BonsaiStorage<ChangeID, DB::Transaction>>,
+        Option<BonsaiStorage<ChangeID, DB::Transaction, H>>,
         BonsaiStorageError<<DB::Transaction as BonsaiDatabase>::DatabaseError>,
     > {
-=======
-    ) -> Result<Option<BonsaiStorage<ChangeID, DB::Transaction, H>>, BonsaiStorageError>
-    where
-        BonsaiStorageError: core::convert::From<<DB::Transaction as BonsaiDatabase>::DatabaseError>,
-    {
->>>>>>> 5b8b67ab
         if let Some(transaction) = self.trie.db_ref().get_transaction(change_id)? {
             Ok(Some(BonsaiStorage::new_from_transactional_state(
                 transaction,
@@ -436,16 +393,8 @@
     /// Merge a transactional state into the main trie.
     pub fn merge(
         &mut self,
-<<<<<<< HEAD
-        transactional_bonsai_storage: BonsaiStorage<ChangeID, DB::Transaction>,
+        transactional_bonsai_storage: BonsaiStorage<ChangeID, DB::Transaction, H>,
     ) -> Result<(), BonsaiStorageError<<DB as BonsaiPersistentDatabase<ChangeID>>::DatabaseError>>
-=======
-        transactional_bonsai_storage: BonsaiStorage<ChangeID, DB::Transaction, H>,
-    ) -> Result<(), BonsaiStorageError>
-    where
-        BonsaiStorageError:
-            core::convert::From<<DB as BonsaiPersistentDatabase<ChangeID>>::DatabaseError>,
->>>>>>> 5b8b67ab
     {
         self.trie
             .db_mut()
