//! This crate provides a storage implementation based on the Bonsai Storage implemented by [Besu](https://hackmd.io/@kt2am/BktBblIL3).
//! It is a key/value storage that uses a Madara Merkle Trie to store the data.
//! This implementation can be used with any database that implements the `BonsaiDatabase` trait.
//!
//! Example usage with a RocksDB database:
//! ```ignore
//! # use bonsai_trie::{
//! #     databases::{RocksDB, create_rocks_db, RocksDBConfig},
//! #     BonsaiStorageError,
//! #     id::{BasicIdBuilder, BasicId},
//! #     BonsaiStorage, BonsaiStorageConfig, BonsaiTrieHash,
//! # };
//! # use starknet_types_core::felt::Felt;
//! # use starknet_types_core::hash::Pedersen;
//! # use bitvec::prelude::*;
//! let db = create_rocks_db("./rocksdb").unwrap();
//! let config = BonsaiStorageConfig::default();
//!
//! let identifier = vec![];
//! let mut bonsai_storage: BonsaiStorage<_, _, Pedersen> = BonsaiStorage::new(RocksDB::new(&db, RocksDBConfig::default()), config).unwrap();
//! let mut id_builder = BasicIdBuilder::new();
//!
//! let pair1 = (vec![1, 2, 1], Felt::from_hex("0x66342762FDD54D033c195fec3ce2568b62052e").unwrap());
//! let bitvec_1 = BitVec::from_vec(pair1.0.clone());
//! bonsai_storage.insert(&identifier, &bitvec_1, &pair1.1).unwrap();
//!
//! let pair2 = (vec![1, 2, 2], Felt::from_hex("0x66342762FD54D033c195fec3ce2568b62052e").unwrap());
//! let bitvec = BitVec::from_vec(pair2.0.clone());
//! bonsai_storage.insert(&identifier, &bitvec, &pair2.1).unwrap();
//!
//! let id1 = id_builder.new_id();
//! bonsai_storage.commit(id1);
//!
//! let pair3 = (vec![1, 2, 2], Felt::from_hex("0x664D033c195fec3ce2568b62052e").unwrap());
//! let bitvec = BitVec::from_vec(pair3.0.clone());
//! bonsai_storage.insert(&identifier, &bitvec, &pair3.1).unwrap();
//!
//! let revert_to_id = id_builder.new_id();
//! bonsai_storage.commit(revert_to_id);
//!
//! bonsai_storage.remove(&identifier, &bitvec).unwrap();
//!
//! bonsai_storage.commit(id_builder.new_id());
//!
//! println!("root: {:#?}", bonsai_storage.root_hash(&identifier));
//! println!(
//!     "value: {:#?}",
//!     bonsai_storage.get(&identifier, &bitvec_1).unwrap()
//! );
//!
//! bonsai_storage.revert_to(revert_to_id).unwrap();
//!
//! println!("root: {:#?}", bonsai_storage.root_hash(&identifier));
//! println!("value: {:#?}", bonsai_storage.get(&identifier, &bitvec).unwrap());
//! std::thread::scope(|s| {
//!     s.spawn(|| {
//!         let bonsai_at_txn: BonsaiStorage<_, _, Pedersen> = bonsai_storage
//!             .get_transactional_state(id1, bonsai_storage.get_config())
//!             .unwrap()
//!             .unwrap();
//!         let bitvec = BitVec::from_vec(pair1.0.clone());
//!         assert_eq!(bonsai_at_txn.get(&identifier, &bitvec).unwrap().unwrap(), pair1.1);
//!     });
//!
//!     s.spawn(|| {
//!         let bonsai_at_txn: BonsaiStorage<_, _, Pedersen> = bonsai_storage
//!             .get_transactional_state(id1, bonsai_storage.get_config())
//!             .unwrap()
//!             .unwrap();
//!         let bitvec = BitVec::from_vec(pair1.0.clone());
//!         assert_eq!(bonsai_at_txn.get(&identifier, &bitvec).unwrap().unwrap(), pair1.1);
//!     });
//! });
//! bonsai_storage
//!     .get(&identifier, &BitVec::from_vec(vec![1, 2, 2]))
//!     .unwrap();
//! let pair2 = (
//!     vec![1, 2, 3],
//!     Felt::from_hex("0x66342762FDD54D033c195fec3ce2568b62052e").unwrap(),
//! );
//! bonsai_storage
//!     .insert(&identifier, &BitVec::from_vec(pair2.0.clone()), &pair2.1)
//!     .unwrap();
//! bonsai_storage.commit(id_builder.new_id()).unwrap();
//! ```
#![cfg_attr(not(feature = "std"), no_std)]
#[cfg(not(feature = "std"))]
extern crate alloc;

use crate::trie::merkle_tree::{bytes_to_bitvec, MerkleTree};
#[cfg(not(feature = "std"))]
use alloc::{format, vec::Vec};
use bitvec::{order::Msb0, slice::BitSlice, vec::BitVec};
use changes::ChangeBatch;
use hashbrown::HashMap;
use key_value_db::KeyValueDB;
use starknet_types_core::{
    felt::Felt,
    hash::{Pedersen, StarkHash},
};

mod changes;
mod key_value_db;
mod trie;

mod bonsai_database;
/// All databases already implemented in this crate.
pub mod databases;
mod error;
/// Definition and basic implementation of an CommitID
pub mod id;

pub use bonsai_database::{BonsaiDatabase, BonsaiPersistentDatabase, DBError, DatabaseKey};
pub use error::BonsaiStorageError;
pub use trie::merkle_tree::{Membership, ProofNode};
use trie::{
    merkle_tree::{bitslice_to_bytes, InsertOrRemove, MerkleTrees},
    TrieKey, TrieKeyType,
};

/// Structure that contains the configuration for the BonsaiStorage.
/// A default implementation is provided with coherent values.
#[derive(Clone)]
pub struct BonsaiStorageConfig {
    /// Maximal number of trie logs saved.
    /// This corresponds to the number of latest commits that is saved in order to allow reverting or getting transactional state.
    /// Commits older than this limit are discarded and cannot be used.
    /// A value of None disables the limit and all commits since the trie creation are kept.
    /// Note that patch of changes between commits occupy space in the database.
    pub max_saved_trie_logs: Option<usize>,
    /// How many of the latest snapshots are saved, older ones are discarded.
    /// Higher values cause more database space usage, while lower values prevent the efficient reverting and creation of transactional states at older commits.
    pub max_saved_snapshots: Option<usize>,
    /// A database snapshot is created every `snapshot_interval` commits.
    /// Having more frequent snapshots occupies more disk space and has a slight performance impact on commits, but allows for more efficient transactional state creation.
    pub snapshot_interval: u64,
}

impl Default for BonsaiStorageConfig {
    fn default() -> Self {
        Self {
            max_saved_trie_logs: Some(500),
            max_saved_snapshots: Some(100),
            snapshot_interval: 5,
        }
    }
}

/// Structure used to represent a change in the trie for a specific value.
/// It contains the old value and the new value.
/// If the `old_value` is None, it means that the key was not present in the trie before the change.
/// If the `new_value` is None, it means that the key was removed from the trie.
#[derive(Debug, Clone, PartialEq, Eq)]
pub struct Change {
    pub old_value: Option<Felt>,
    pub new_value: Option<Felt>,
}

/// Structure that hold the trie and all the necessary information to work with it.
///
/// This structure is the main entry point to work with this crate.
pub struct BonsaiStorage<ChangeID, DB, H>
where
    DB: BonsaiDatabase,
    ChangeID: id::Id,
    H: StarkHash + Send + Sync,
{
    tries: MerkleTrees<H, DB, ChangeID>,
}

#[cfg(feature = "bench")]
impl<ChangeID, DB, H> Clone for BonsaiStorage<ChangeID, DB, H>
where
    DB: BonsaiDatabase + Clone,
    ChangeID: id::Id,
    H: StarkHash + Send + Sync,
{
    fn clone(&self) -> Self {
        Self {
            tries: self.tries.clone(),
        }
    }
}

/// Trie root hash type.
pub type BonsaiTrieHash = Felt;

impl<ChangeID, DB, H> BonsaiStorage<ChangeID, DB, H>
where
    DB: BonsaiDatabase,
    ChangeID: id::Id,
    H: StarkHash + Send + Sync,
{
    /// Create a new bonsai storage instance
    pub fn new(
        db: DB,
        config: BonsaiStorageConfig,
    ) -> Result<Self, BonsaiStorageError<DB::DatabaseError>> {
        let key_value_db = KeyValueDB::new(db, config.into(), None);
        Ok(Self {
            tries: MerkleTrees::new(key_value_db),
        })
    }

    pub fn new_from_transactional_state(
        db: DB,
        config: BonsaiStorageConfig,
        created_at: ChangeID,
        identifiers: Vec<Vec<u8>>,
    ) -> Result<Self, BonsaiStorageError<DB::DatabaseError>> {
        let key_value_db = KeyValueDB::new(db, config.into(), Some(created_at));
        let mut tries = MerkleTrees::<H, DB, ChangeID>::new(key_value_db);
        for identifier in identifiers {
            tries.init_tree(&identifier)?;
        }
        Ok(Self { tries })
    }

    /// Initialize a new trie with the given identifier.
    /// This function is useful when you want to create a new trie in the database without inserting any value.
    /// If the trie already exists, it will do nothing.
    /// When you insert a value in a trie, it will automatically create the trie if it doesn't exist.
    pub fn init_tree(
        &mut self,
        identifier: &[u8],
    ) -> Result<(), BonsaiStorageError<DB::DatabaseError>> {
        self.tries.init_tree(identifier)
    }

    /// Insert a new key/value in the trie, overwriting the previous value if it exists.
    /// If the value already exists it will overwrite it.
    ///
    /// Be careful to provide a key that does not collide with those already present in storage,
    /// as [RevertibleStorage] does not handle collisions automatically yet.
    ///
    /// > Note: changes will not be applied until the next `commit`
    pub fn insert(
        &mut self,
        identifier: &[u8],
        key: &BitSlice<u8, Msb0>,
        value: &Felt,
    ) -> Result<(), BonsaiStorageError<DB::DatabaseError>> {
        self.tries.set(identifier, key, *value)?;
        Ok(())
    }

    /// Remove a key/value in the trie
    /// If the value doesn't exist it will do nothing
    pub fn remove(
        &mut self,
        identifier: &[u8],
        key: &BitSlice<u8, Msb0>,
    ) -> Result<(), BonsaiStorageError<DB::DatabaseError>> {
        self.tries.set(identifier, key, Felt::ZERO)?;
        Ok(())
    }

    /// Get a value in the trie.
    pub fn get(
        &self,
        identifier: &[u8],
        key: &BitSlice<u8, Msb0>,
    ) -> Result<Option<Felt>, BonsaiStorageError<DB::DatabaseError>> {
        self.tries.get(identifier, key)
    }

    /// Checks if the key exists in the trie.
    pub fn contains(
        &self,
        identifier: &[u8],
        key: &BitSlice<u8, Msb0>,
    ) -> Result<bool, BonsaiStorageError<DB::DatabaseError>> {
        self.tries.contains(identifier, key)
    }

    /// Go to a specific commit ID.
    /// If insert/remove is called between the last `commit()` and a call to this function,
    /// the in-memory changes will be discarded.
    pub fn revert_to(
        &mut self,
        requested_id: ChangeID,
    ) -> Result<(), BonsaiStorageError<DB::DatabaseError>> {
        let kv = self.tries.db_mut();

        // Clear current changes
        kv.changes_store.current_changes.0.clear();

        // If requested equals last recorded, do nothing
        if Some(&requested_id) == kv.changes_store.id_queue.back() {
            return Ok(());
        }

        // Make sure we are not trying to revert with an invalid id
        let Some(id_position) = kv
            .changes_store
            .id_queue
            .iter()
            .position(|id| *id == requested_id)
        else {
            return Err(BonsaiStorageError::GoTo(format!(
                "Requested id {:?} was removed or has not been recorded",
                requested_id
            )));
        };

        // Accumulate changes from requested to last recorded
        let mut full = Vec::new();
        for id in kv
            .changes_store
            .id_queue
            .iter()
            .skip(id_position)
            .rev()
            .take_while(|id| *id != &requested_id)
        {
            full.extend(
                ChangeBatch::deserialize(
                    id,
                    kv.db.get_by_prefix(&DatabaseKey::TrieLog(&id.to_bytes()))?,
                )
                .0,
            );
        }

        // Revert changes
        let mut batch = kv.db.create_batch();
        for (key, change) in full.iter().rev() {
            let key = DatabaseKey::from(key);
            match (&change.old_value, &change.new_value) {
                (Some(old_value), Some(_)) => {
                    kv.db.insert(&key, old_value, Some(&mut batch))?;
                }
                (Some(old_value), None) => {
                    kv.db.insert(&key, old_value, Some(&mut batch))?;
                }
                (None, Some(_)) => {
                    kv.db.remove(&key, Some(&mut batch))?;
                }
                (None, None) => unreachable!(),
            };
        }

        // Truncate trie logs at the requested id
        let mut truncated = kv.changes_store.id_queue.split_off(id_position);
        if let Some(current) = truncated.pop_front() {
            kv.changes_store.id_queue.push_back(current);
        }
        for id in truncated.iter() {
            kv.db
                .remove_by_prefix(&DatabaseKey::TrieLog(&id.to_bytes()))?;
        }

        // Write revert changes and trie logs truncation
        kv.db.write_batch(batch)?;
        self.tries.reset_to_last_commit()?;
        Ok(())
    }

    /// Get all changes applied at a certain commit ID.
    #[allow(clippy::type_complexity)]
    pub fn get_changes(
        &self,
        id: ChangeID,
    ) -> Result<HashMap<BitVec<u8, Msb0>, Change>, BonsaiStorageError<DB::DatabaseError>> {
        self.tries.db_ref().get_changes(id)
    }

    #[cfg(test)]
    pub fn dump_database(&self) {
        self.tries.db_ref().db.dump_database();
    }

    /// Get trie root hash at the latest commit
    pub fn root_hash(
        &self,
        identifier: &[u8],
    ) -> Result<BonsaiTrieHash, BonsaiStorageError<DB::DatabaseError>> {
        self.tries.root_hash(identifier)
    }

    /// This function must be used with transactional state only.
    /// Similar to `commit` but does not create any snapshot.
    // TODO: make it so this is ONLY acessible from transactional state (type seperation)
    pub fn transactional_commit(
        &mut self,
        id: ChangeID,
    ) -> Result<(), BonsaiStorageError<DB::DatabaseError>> {
        self.tries.commit()?;
        self.tries.db_mut().commit(id)?;
        Ok(())
    }

    /// Generates a merkle-proof for a given `key`.
    ///
    /// Returns vector of [`TrieNode`] which form a chain from the root to the key,
    /// if it exists, or down to the node which proves that the key does not exist.
    ///
    /// The nodes are returned in order, root first.
    ///
    /// Verification is performed by confirming that:
    ///   1. the chain follows the path of `key`, and
    ///   2. the hashes are correct, and
    ///   3. the root hash matches the known root
    pub fn get_proof(
        &self,
        identifier: &[u8],
        key: &BitSlice<u8, Msb0>,
    ) -> Result<Vec<ProofNode>, BonsaiStorageError<DB::DatabaseError>> {
        self.tries.get_proof(identifier, key)
    }

    /// Get all the keys in a specific trie.
    pub fn get_keys(
        &self,
        identifier: &[u8],
    ) -> Result<Vec<Vec<u8>>, BonsaiStorageError<DB::DatabaseError>> {
        self.tries.get_keys(identifier)
    }

    /// Get all the key-value pairs in a specific trie.
    #[allow(clippy::type_complexity)]
    pub fn get_key_value_pairs(
        &self,
        identifier: &[u8],
    ) -> Result<Vec<(Vec<u8>, Vec<u8>)>, BonsaiStorageError<DB::DatabaseError>> {
        self.tries.get_key_value_pairs(identifier)
    }

    /// Get the id from the latest commit, or `None` if no commit has taken place yet.
    pub fn get_latest_id(&self) -> Option<ChangeID> {
        self.tries.db_ref().get_latest_id()
    }

    /// Verifies a merkle-proof for a given `key` and `value`.
    pub fn verify_proof(
        root: Felt,
        key: &BitSlice<u8, Msb0>,
        value: Felt,
        proofs: &[ProofNode],
    ) -> Option<Membership> {
        MerkleTree::<Pedersen>::verify_proof(root, key, value, proofs)
    }
}

impl<ChangeID, DB, H> BonsaiStorage<ChangeID, DB, H>
where
    DB: BonsaiDatabase + BonsaiPersistentDatabase<ChangeID>,
    ChangeID: id::Id,
    H: StarkHash + Send + Sync,
{
    /// Update trie and database using all changes since the last commit.
    pub fn commit(
        &mut self,
        id: ChangeID,
    ) -> Result<(), BonsaiStorageError<<DB as BonsaiDatabase>::DatabaseError>> {
        self.tries.commit()?;
        self.tries.db_mut().commit(id)?;
        self.tries.db_mut().create_snapshot(id);
        Ok(())
    }

    #[allow(clippy::type_complexity)]
    /// Get a transactional state of the trie at a specific commit ID.
    ///
    /// Transactional state allow you to fetch a point-in-time state of the trie. You can
    /// apply changes to this state and merge it back into the main trie.
    ///
    /// > Note that a new transactional state will be created based on the nearest snapshot.
    pub fn get_transactional_state(
        &self,
        change_id: ChangeID,
        config: BonsaiStorageConfig,
    ) -> Result<
        Option<BonsaiStorage<ChangeID, DB::Transaction, H>>,
        BonsaiStorageError<<DB::Transaction as BonsaiDatabase>::DatabaseError>,
    > {
        if let Some(transaction) = self.tries.db_ref().get_transaction(change_id)? {
            Ok(Some(BonsaiStorage::new_from_transactional_state(
                transaction,
                config,
                change_id,
                self.tries.get_identifiers(),
            )?))
        } else {
            Ok(None)
        }
    }

    /// Get a copy of the config that can be used to create a transactional state or a new bonsai storage.
    pub fn get_config(&self) -> BonsaiStorageConfig {
        self.tries.db_ref().get_config().into()
    }

    /// Get a copy of all trie identifiers used by the db.
    pub fn get_identifiers(&self) -> Vec<Vec<u8>> {
        self.tries.get_identifiers()
    }

    /// Merge a transactional state into the main trie.
    pub fn merge(
        &mut self,
        transactional_bonsai_storage: BonsaiStorage<ChangeID, DB::Transaction, H>,
    ) -> Result<(), BonsaiStorageError<<DB as BonsaiPersistentDatabase<ChangeID>>::DatabaseError>>
    where
        <DB as BonsaiDatabase>::DatabaseError: core::fmt::Debug,
<<<<<<< HEAD
    {
        // memorize changes
        let MerkleTrees { db, trees, .. } = transactional_bonsai_storage.tries;

        self.tries.db_mut().merge(db)?;

        // apply changes
        for (identifier, tree) in trees {
            for (k, op) in tree.cache_leaf_modified() {
                match op {
                    crate::trie::merkle_tree::InsertOrRemove::Insert(v) => {
                        self.insert(&identifier, &bytes_to_bitvec(k), v)
                            .map_err(|e| {
                                BonsaiStorageError::Merge(format!(
                                    "While merging insert({:?} {}) faced error: {:?}",
                                    k, v, e
                                ))
                            })?;
                    }
                    crate::trie::merkle_tree::InsertOrRemove::Remove => {
                        self.remove(&identifier, &bytes_to_bitvec(k)).map_err(|e| {
                            BonsaiStorageError::Merge(format!(
                                "While merging remove({:?}) faced error: {:?}",
                                k, e
                            ))
                        })?;
                    }
                }
            }
        }
        Ok(())
    }
}

/// An alternative to [BonsaiStorage] that does not store data in a trie.
///
/// Use this to store data that does not need to be verified but still has to be revertible.
pub struct RevertibleStorage<ChangeID, DB>
where
    DB: BonsaiDatabase,
    ChangeID: id::Id,
{
    db: KeyValueDB<DB, ChangeID>,
    cache_storage_modified: HashMap<TrieKey, InsertOrRemove<Vec<u8>>>,
}

impl<ChangeID, DB> RevertibleStorage<ChangeID, DB>
where
    DB: BonsaiDatabase,
    ChangeID: id::Id,
{
    /// Create a new revertible storage instance
    pub fn new(
        db: DB,
        config: BonsaiStorageConfig,
    ) -> Result<Self, BonsaiStorageError<DB::DatabaseError>> {
        let kvdb = KeyValueDB::new(db, config.into(), None);
        Ok(Self {
            db: kvdb,
            cache_storage_modified: HashMap::new(),
        })
    }

    pub fn new_from_transactional_state(
        db: DB,
        config: BonsaiStorageConfig,
        created_at: ChangeID,
    ) -> Result<Self, BonsaiStorageError<DB::DatabaseError>> {
        let kvdb = KeyValueDB::new(db, config.into(), Some(created_at));
        Ok(Self {
            db: kvdb,
            cache_storage_modified: HashMap::new(),
        })
    }

    /// Insert a new key/value in the storage, overwriting the previous value if it exists.
    /// If the value already exists it will overwrite it.
    ///
    /// Be careful to provide a key that does not collide with those already present in storage,
    /// as [RevertibleStorage] does not handle collisions automatically yet.
    ///
    /// > Note: changes will not be applied until the next `commit`
    pub fn insert(&mut self, key: &BitSlice<u8, Msb0>, value: &[u8]) {
        let key = bitslice_to_bytes(key);

        self.cache_storage_modified.insert(
            TrieKey::new(&[], TrieKeyType::Flat, &key),
            InsertOrRemove::Insert(value.to_vec()),
        );
    }

    /// Remove a key/value in the storage
    /// If the value doesn't exist it will do nothing
    ///
    /// > Note: changes will not be applied until the next `commit`
    pub fn remove(&mut self, key: &BitSlice<u8, Msb0>) {
        let key = bitslice_to_bytes(key);

        self.cache_storage_modified.insert(
            TrieKey::new(&[], TrieKeyType::Flat, &key),
            InsertOrRemove::Remove,
        );
    }

    /// Get a value in the storage.
    pub fn get(
        &self,
        key: &BitSlice<u8, Msb0>,
    ) -> Result<Option<Vec<u8>>, BonsaiStorageError<DB::DatabaseError>> {
        let key = bitslice_to_bytes(key);
        let key = TrieKey::new(&[], TrieKeyType::Flat, &key);

        match self.db.get(&key)? {
            Some(value) => Ok(Some(value)),
            None => Ok(None),
        }
    }

    /// Checks if the key exists in the storage.
    pub fn contains(
        &self,
        key: &BitSlice<u8, Msb0>,
    ) -> Result<bool, BonsaiStorageError<DB::DatabaseError>> {
        let key = bitslice_to_bytes(key);
        self.db
            .contains(&TrieKey::new(&[], TrieKeyType::Flat, &key))
    }

    /// Go to a specific commit ID.
    /// If insert/remove is called between the last `commit()` and a call to this function,
    /// the in-memory changes will be discarded.
    pub fn revert_to(
        &mut self,
        requested_id: ChangeID,
    ) -> Result<(), BonsaiStorageError<DB::DatabaseError>> {
        let kv = &mut self.db;

        // Clear current changes
        kv.changes_store.current_changes.0.clear();

        // If requested equals last recorded, do nothing
        if Some(&requested_id) == kv.changes_store.id_queue.back() {
            return Ok(());
        }

        // Make sure we are not trying to revert with an invalid id
        let Some(id_position) = kv
            .changes_store
            .id_queue
            .iter()
            // TODO: this should be repleaceable by binary search since each new id
            // must be greater than the last
            .position(|id| *id == requested_id)
        else {
            return Err(BonsaiStorageError::GoTo(format!(
                "Requested id {:?} was removed or has not been recorded",
                requested_id
            )));
        };

        // Accumulate changes from requested to last recorded
        let mut full = Vec::new();
        for id in kv
            .changes_store
            .id_queue
            .iter()
            .skip(id_position)
            .rev()
            .take_while(|id| *id != &requested_id)
        {
            full.extend(
                ChangeBatch::deserialize(
                    id,
                    kv.db.get_by_prefix(&DatabaseKey::TrieLog(&id.to_bytes()))?,
                )
                .0,
            );
        }

        let mut batch = kv.db.create_batch();
        for (key, change) in full.iter().rev() {
            let key = DatabaseKey::from(key);
            match (&change.old_value, &change.new_value) {
                (Some(old_value), Some(_)) => {
                    kv.db.insert(&key, old_value, Some(&mut batch))?;
                }
                (Some(old_value), None) => {
                    kv.db.insert(&key, old_value, Some(&mut batch))?;
                }
                (None, Some(_)) => {
                    kv.db.remove(&key, Some(&mut batch))?;
                }
                (None, None) => unreachable!(),
            };
        }

        // Truncate trie logs at the requested id
        let mut truncated = kv.changes_store.id_queue.split_off(id_position);
        if let Some(current) = truncated.pop_front() {
            kv.changes_store.id_queue.push_back(current);
        }
        for id in truncated.iter() {
            kv.db
                .remove_by_prefix(&DatabaseKey::TrieLog(&id.to_bytes()))?;
        }

        // Write revert changes
        kv.db.write_batch(batch)?;
        Ok(())
    }

    /// Get all changes applied at a certain commit ID.
    #[allow(clippy::type_complexity)]
    pub fn get_changes(
        &self,
        id: ChangeID,
    ) -> Result<HashMap<BitVec<u8, Msb0>, Change>, BonsaiStorageError<DB::DatabaseError>> {
        self.db.get_changes(id)
    }

    /// This function must be used with transactional state only.
    /// Similar to `commit` but does not create any snapshot.
    // TODO: make it so this is ONLY acessible from transactional state (type seperation)
    pub fn transactional_commit(
        &mut self,
        id: ChangeID,
    ) -> Result<(), BonsaiStorageError<DB::DatabaseError>> {
        let mut batch = self.db.create_batch();
        for (key, value) in self.cache_storage_modified.iter() {
            match value {
                InsertOrRemove::Insert(value) => self.db.insert(key, value, Some(&mut batch))?,
                InsertOrRemove::Remove => self.db.remove(key, Some(&mut batch))?,
            }
        }
        self.cache_storage_modified = HashMap::new();

        self.db.write_batch(batch)?;
        self.db.commit(id)?;
        Ok(())
    }
}

impl<ChangeID, DB> RevertibleStorage<ChangeID, DB>
where
    DB: BonsaiDatabase + BonsaiPersistentDatabase<ChangeID>,
    ChangeID: id::Id,
{
    pub fn commit(
        &mut self,
        id: ChangeID,
    ) -> Result<(), BonsaiStorageError<<DB as BonsaiDatabase>::DatabaseError>> {
        let mut batch = self.db.create_batch();
        for (key, value) in self.cache_storage_modified.iter() {
            match value {
                InsertOrRemove::Insert(value) => self.db.insert(key, value, Some(&mut batch))?,
                InsertOrRemove::Remove => self.db.remove(key, Some(&mut batch))?,
            }
        }
        self.cache_storage_modified = HashMap::new();

        self.db.write_batch(batch)?;
        self.db.commit(id)?;
        self.db.create_snapshot(id);
        Ok(())
    }

    #[allow(clippy::type_complexity)]
    /// Get a transactional state of the storage at a specific commit ID.
    ///
    /// Transactional state allow you to fetch a point-in-time state of the storage. You can
    /// apply changes to this state and merge it back into the main storage.
    ///
    /// > Note that a new transactional state will be created based on the nearest snapshot.
    pub fn get_transactional_state(
        &self,
        change_id: ChangeID,
        config: BonsaiStorageConfig,
    ) -> Result<
        Option<RevertibleStorage<ChangeID, DB::Transaction>>,
        BonsaiStorageError<<DB::Transaction as BonsaiDatabase>::DatabaseError>,
    > {
        if let Some(transaction) = self.db.get_transaction(change_id)? {
            Ok(Some(RevertibleStorage::new_from_transactional_state(
                transaction,
                config,
                change_id,
            )?))
        } else {
            Ok(None)
        }
    }

    /// Returns the config used to set up this [RevertibleStorage]
    pub fn get_config(&self) -> BonsaiStorageConfig {
        self.db.get_config().into()
    }

    /// Merge a transactional state into the main storage.
    pub fn merge(
        &mut self,
        transactional_revertible_storage: RevertibleStorage<ChangeID, DB::Transaction>,
    ) -> Result<(), BonsaiStorageError<<DB as BonsaiPersistentDatabase<ChangeID>>::DatabaseError>>
    {
        self.db.merge(transactional_revertible_storage.db)
    }
}

#[cfg(test)]
#[cfg(all(test, feature = "std"))]
mod tests {
    use bitvec::{order::Msb0, vec::BitVec, view::BitView};

    use crate::{
        databases::{create_rocks_db, RocksDB, RocksDBConfig},
        id::BasicId,
        BonsaiStorageConfig, Felt, RevertibleStorage,
    };

    #[test_log::test]
    fn test_revertible_storage() {
        log::info!("Creating revertible storage...");
        let tempdir = tempfile::tempdir().unwrap();
        let rocksdb = create_rocks_db(tempdir).unwrap();
        let db = RocksDB::new(&rocksdb, RocksDBConfig::default());
        let mut revertible = RevertibleStorage::new(db, BonsaiStorageConfig::default()).unwrap();

        let data = vec![
            (
                key("0x0000000000000000000000000000000000000000000000000000000000000005"),
                value("0x0000000000000000000000000000000000000000000000000000000000000065"),
            ),
            (
                key("0x00cfc2e2866fd08bfb4ac73b70e0c136e326ae18fc797a2c090c8811c695577e"),
                value("0x05f1dd5a5aef88e0498eeca4e7b2ea0fa7110608c11531278742f0b5499af4b3"),
            ),
            (
                key("0x05aee31408163292105d875070f98cb48275b8c87e80380b78d30647e05854d5"),
                value("0x00000000000000000000000000000000000000000000000000000000000007c7"),
            ),
            (
                key("0x05fac6815fddf6af1ca5e592359862ede14f171e1544fd9e792288164097c35d"),
                value("0x00299e2f4b5a873e95e65eb03d31e532ea2cde43b498b50cd3161145db5542a5"),
            ),
            (
                key("0x05fac6815fddf6af1ca5e592359862ede14f171e1544fd9e792288164097c35e"),
                value("0x03d6897cf23da3bf4fd35cc7a43ccaf7c5eaf8f7c5b9031ac9b09a929204175f"),
            ),
        ];

        log::info!("Testing k-v insertion...");
        for (key, value) in data.iter() {
            revertible.insert(&key, &value);
        }

        assert!(revertible.commit(BasicId::new(0)).is_ok());

        log::info!("Testing k-v retrieval...");
        for (key, value) in data.iter() {
            let result = revertible.get(&key);
            assert!(result.is_ok());

            let result = result.unwrap().unwrap();
            assert_eq!(result, *value);
        }
    }

    #[test]
    fn test_revertible_storage_transactional_state() {
        let tempdir = tempfile::tempdir().unwrap();
        let rocksdb = create_rocks_db(tempdir).unwrap();
        let db = RocksDB::new(&rocksdb, RocksDBConfig::default());
        let mut revertible = RevertibleStorage::new(db, BonsaiStorageConfig::default()).unwrap();

        revertible.insert(&key(&"0x01"), &value(&"0x01"));
        assert!(revertible.commit(BasicId::new(0)).is_ok());

        revertible.insert(&key(&"0x02"), &value(&"0x02"));
        assert!(revertible.commit(BasicId::new(1)).is_ok());

        revertible.insert(&key(&"0x03"), &value(&"0x03"));
        assert!(revertible.commit(BasicId::new(2)).is_ok());

        // transactional state for commit id 0 should ONLY contain 0x01 key
        let state_0 = match revertible
            .get_transactional_state(BasicId::new(0), BonsaiStorageConfig::default())
        {
            Ok(Some(state)) => state,
            _ => panic!("Failed to get transactional state for commit id 0"),
        };
        assert_eq!(state_0.get(&key(&"0x01")).unwrap(), Some(value("0x01")));
        assert_eq!(state_0.get(&key(&"0x02")).unwrap(), None);
        assert_eq!(state_0.get(&key(&"0x03")).unwrap(), None);

        // transactional state for commit id 1 should contain 0x01 and 0x02 keys
        let state_1 = match revertible
            .get_transactional_state(BasicId::new(1), BonsaiStorageConfig::default())
        {
            Ok(Some(state)) => state,
            _ => panic!("Failed to get transactional state for commit id 0"),
        };
        assert_eq!(state_1.get(&key(&"0x01")).unwrap(), Some(value("0x01")));
        assert_eq!(state_1.get(&key(&"0x02")).unwrap(), Some(value("0x02")));
        assert_eq!(state_1.get(&key(&"0x03")).unwrap(), None);

        // transactional state for commit id 2 should contain 0x01, 0x02 and 0x03 keys
        let state_2 = match revertible
            .get_transactional_state(BasicId::new(2), BonsaiStorageConfig::default())
        {
            Ok(Some(state)) => state,
            _ => panic!("Failed to get transactional state for commit id 0"),
        };
        assert_eq!(state_2.get(&key(&"0x01")).unwrap(), Some(value("0x01")));
        assert_eq!(state_2.get(&key(&"0x02")).unwrap(), Some(value("0x02")));
        assert_eq!(state_2.get(&key(&"0x03")).unwrap(), Some(value("0x03")));
    }

    #[test]
    fn test_revertible_storage_revert_to() {
        let tempdir = tempfile::tempdir().unwrap();
        let rocksdb = create_rocks_db(tempdir).unwrap();
        let db = RocksDB::new(&rocksdb, RocksDBConfig::default());
        let mut revertible = RevertibleStorage::new(db, BonsaiStorageConfig::default()).unwrap();

        revertible.insert(&key(&"0x01"), &value(&"0x01"));
        assert!(revertible.commit(BasicId::new(0)).is_ok());

        revertible.insert(&key(&"0x02"), &value(&"0x02"));
        assert!(revertible.commit(BasicId::new(1)).is_ok());

        revertible.insert(&key(&"0x03"), &value(&"0x03"));
        assert!(revertible.commit(BasicId::new(2)).is_ok());

        assert!(revertible.revert_to(BasicId::new(0)).is_ok());

        // only storage at key '0x01' should be accessible after revert
        assert_eq!(revertible.get(&key(&"0x01")).unwrap(), Some(value("0x01")));
        assert_eq!(revertible.get(&key(&"0x02")).unwrap(), None);
        assert_eq!(revertible.get(&key(&"0x03")).unwrap(), None);
    }

    fn key(hex: &str) -> BitVec<u8, Msb0> {
        Felt::from_hex(hex).unwrap().to_bytes_be().view_bits()[5..].to_owned()
    }

    fn value(hex: &str) -> Vec<u8> {
        Felt::from_hex(hex).unwrap().to_bytes_be().to_vec()
=======
    {
        // memorize changes
        let MerkleTrees { db, trees, .. } = transactional_bonsai_storage.tries;

        self.tries.db_mut().merge(db)?;

        // apply changes
        for (identifier, tree) in trees {
            for (k, op) in tree.cache_leaf_modified() {
                match op {
                    crate::trie::merkle_tree::InsertOrRemove::Insert(v) => {
                        self.insert(&identifier, &bytes_to_bitvec(k), v)
                            .map_err(|e| {
                                BonsaiStorageError::Merge(format!(
                                    "While merging insert({:?} {}) faced error: {:?}",
                                    k, v, e
                                ))
                            })?;
                    }
                    crate::trie::merkle_tree::InsertOrRemove::Remove => {
                        self.remove(&identifier, &bytes_to_bitvec(k)).map_err(|e| {
                            BonsaiStorageError::Merge(format!(
                                "While merging remove({:?}) faced error: {:?}",
                                k, e
                            ))
                        })?;
                    }
                }
            }
        }
        Ok(())
>>>>>>> f92d341d
    }
}<|MERGE_RESOLUTION|>--- conflicted
+++ resolved
@@ -503,7 +503,6 @@
     ) -> Result<(), BonsaiStorageError<<DB as BonsaiPersistentDatabase<ChangeID>>::DatabaseError>>
     where
         <DB as BonsaiDatabase>::DatabaseError: core::fmt::Debug,
-<<<<<<< HEAD
     {
         // memorize changes
         let MerkleTrees { db, trees, .. } = transactional_bonsai_storage.tries;
@@ -950,38 +949,5 @@
 
     fn value(hex: &str) -> Vec<u8> {
         Felt::from_hex(hex).unwrap().to_bytes_be().to_vec()
-=======
-    {
-        // memorize changes
-        let MerkleTrees { db, trees, .. } = transactional_bonsai_storage.tries;
-
-        self.tries.db_mut().merge(db)?;
-
-        // apply changes
-        for (identifier, tree) in trees {
-            for (k, op) in tree.cache_leaf_modified() {
-                match op {
-                    crate::trie::merkle_tree::InsertOrRemove::Insert(v) => {
-                        self.insert(&identifier, &bytes_to_bitvec(k), v)
-                            .map_err(|e| {
-                                BonsaiStorageError::Merge(format!(
-                                    "While merging insert({:?} {}) faced error: {:?}",
-                                    k, v, e
-                                ))
-                            })?;
-                    }
-                    crate::trie::merkle_tree::InsertOrRemove::Remove => {
-                        self.remove(&identifier, &bytes_to_bitvec(k)).map_err(|e| {
-                            BonsaiStorageError::Merge(format!(
-                                "While merging remove({:?}) faced error: {:?}",
-                                k, e
-                            ))
-                        })?;
-                    }
-                }
-            }
-        }
-        Ok(())
->>>>>>> f92d341d
     }
 }