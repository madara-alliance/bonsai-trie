--- conflicted
+++ resolved
@@ -85,7 +85,7 @@
 #![cfg_attr(not(feature = "std"), no_std)]
 extern crate alloc;
 
-use crate::trie::merkle_tree::{Membership, MerkleTree, ProofNode};
+use crate::trie::merkle_tree::MerkleTree;
 use alloc::{format, vec::Vec};
 use bitvec::{order::Msb0, slice::BitSlice};
 use bonsai_database::{BonsaiPersistentDatabase, KeyType};
@@ -321,21 +321,12 @@
 
     /// Verifies a merkle-proof for a given `key` and `value`.
     pub fn verify_proof(
-<<<<<<< HEAD
         root: Felt,
         key: &BitSlice<u8, Msb0>,
         value: Felt,
         proofs: &[ProofNode],
     ) -> Option<Membership> {
         MerkleTree::<Pedersen, DB, ChangeID>::verify_proof(root, key, value, proofs)
-=======
-        root: Felt252Wrapper,
-        key: &BitSlice<u8, Msb0>,
-        value: Felt252Wrapper,
-        proofs: &[ProofNode],
-    ) -> Option<Membership> {
-        MerkleTree::<PedersenHasher, DB, ChangeID>::verify_proof(root, key, value, proofs)
->>>>>>> 8d5dafc1
     }
 }
 
